*pyc

dist

<<<<<<< HEAD
ryu_faucet.egg-info

docker/ryu-faucet-dev.tar.gz

docker/tests

*.idea
=======
ryu_faucet.egg-info
>>>>>>> 6e0fdffb
<|MERGE_RESOLUTION|>--- conflicted
+++ resolved
@@ -2,14 +2,6 @@
 
 dist
 
-<<<<<<< HEAD
 ryu_faucet.egg-info
 
-docker/ryu-faucet-dev.tar.gz
-
-docker/tests
-
-*.idea
-=======
-ryu_faucet.egg-info
->>>>>>> 6e0fdffb
+*.idea